--- conflicted
+++ resolved
@@ -12,21 +12,11 @@
 class BaseWorkerThread(threading.Thread, ABC):
     """
     Abstract base class for worker threads in the exoskeleton system.
-
-<<<<<<< HEAD
-
-=======
->>>>>>> d2760601
     This class provides a template for creating threads that can be paused and quit.
     It includes methods for thread lifecycle management and a run method that
     handles the thread's main loop.
     """
 
-<<<<<<< HEAD
-    def __init__(self, quit_event:Type[threading.Event], pause_event:Type[threading.Event], name:Optional[str]=None, frequency:int=100)->None:
-
-=======
->>>>>>> d2760601
     def __init__(self,
                  quit_event:Type[threading.Event],
                  pause_event:Type[threading.Event],
@@ -39,16 +29,9 @@
 
         self.daemon = True
         self.frequency = int(frequency)
-
-<<<<<<< HEAD
-
         self.rt_loop = FlexibleSleeper(dt=1/frequency)  # create a soft real-time loop with the specified frequency
 
 
-=======
-        self.rt_loop = FlexibleSleeper(dt=1/frequency)  # create a soft real-time loop with the specified frequency
-
->>>>>>> d2760601
         # set-up a logger for each thread/instance
         logger_name = f"{name}_logger"
         log_path = "./src/logs/"
@@ -60,29 +43,15 @@
         )
 
     def run(self)->None:
-<<<<<<< HEAD
-
-    def run(self)->None:
-=======
->>>>>>> d2760601
         """
         Main loop structure for each instantiated thread.
         """
         LOGGER.debug(f"[{self.name}] Thread running.")
 
-<<<<<<< HEAD
-
-=======
->>>>>>> d2760601
         while not self.quit_event.is_set(): # while not quitting
             self.pre_iterate()              # run a pre-iterate method
 
             if not self.pause_event.is_set():
-<<<<<<< HEAD
-
-            if not self.pause_event.is_set():
-=======
->>>>>>> d2760601
                 self.on_pause()             # if paused, run once
             else:
                 try:
@@ -90,22 +59,12 @@
                 except Exception as e:
                     LOGGER.debug(f"Exception in thread {self.name}: {e}")
 
-<<<<<<< HEAD
-
             self.post_iterate()             # run a post-iterate method
             self.rt_loop.pause()
 
 
         LOGGER.debug(f"[{self.name}] Thread exiting.")
-
-
-=======
-            self.post_iterate()             # run a post-iterate method
-            self.rt_loop.pause()
-
-        LOGGER.debug(f"[{self.name}] Thread exiting.")
-
->>>>>>> d2760601
+      
     @abstractmethod
     def pre_iterate(self):
         """
@@ -116,10 +75,7 @@
         LOGGER.debug(f"[{self.name}] pre-iterate() called.")
         pass
 
-<<<<<<< HEAD
-
-=======
->>>>>>> d2760601
+
     @abstractmethod
     def iterate(self):
         """
@@ -129,10 +85,7 @@
         LOGGER.debug(f"[{self.name}] iterate() called.")
         pass
 
-<<<<<<< HEAD
-
-=======
->>>>>>> d2760601
+
     @abstractmethod
     def post_iterate(self):
         """
@@ -144,10 +97,6 @@
         pass
 
     @abstractmethod
-<<<<<<< HEAD
-    @abstractmethod
-=======
->>>>>>> d2760601
     def on_pause(self):
         """
         Override this abstract method in subclasses.
@@ -178,10 +127,6 @@
     def pre_iterate(self)->None:
         pass
 
-<<<<<<< HEAD
-
-=======
->>>>>>> d2760601
     def iterate(self)->None:
         """
         Main loop for the actuator thread.
@@ -190,11 +135,6 @@
         """
         self.actuator.update()
         self.data_logger.debug(f"motor position: {self.actuator.motor_position:.2f}")
-<<<<<<< HEAD
-
-        # TODO: create a queue that can send the actuator state to the DephyExoboots Robot class
-=======
->>>>>>> d2760601
 
         # create a queue that can send the actuator state to the DephyExoboots Robot class
         self.enqueue_actuator_states()
@@ -210,26 +150,12 @@
         })
 
     def post_iterate(self)->None:
-<<<<<<< HEAD
-    def post_iterate(self)->None:
-        pass
-
-
-=======
-        pass
-
->>>>>>> d2760601
+        pass
+
     def on_pause(self)->None:
         pass
 
 
-<<<<<<< HEAD
-
-# TODO: make this class flexible to handle both sides of the exoskeleton
-
-
-=======
->>>>>>> d2760601
 class GaitStateEstimatorThread(BaseWorkerThread):
     """
     Threading class for the Gait State Estimator.
@@ -245,8 +171,6 @@
         self.gse_queue = data_queue
         super().__init__(quit_event, pause_event, name=name, frequency=frequency)
 
-<<<<<<< HEAD
-
         # instantiate the walking simulator
         self.walker = WalkingSimulator(stride_period=1.20)
 
@@ -282,8 +206,6 @@
     def pre_iterate(self)->None:
         pass
 
-
-=======
         # instantiate the walking simulator
         self.walker = WalkingSimulator(stride_period=1.20)
 
@@ -292,7 +214,6 @@
     def pre_iterate(self)->None:
         pass
 
->>>>>>> d2760601
     def iterate(self):
         """
         Main loop for the actuator thread.
@@ -303,7 +224,6 @@
         self.time_in_stride = self.walker.update_time_in_stride()
         self.ank_angle = self.walker.update_ank_angle()
 
-<<<<<<< HEAD
 
         # TODO: do update_bertec_estimator.update() here
 
@@ -311,23 +231,19 @@
         # TODO: DON"T LOG HERE (make ligtweight)
         self.data_logger.debug(f"Stride: {self.walker.stride_num}")
         self.data_logger.debug(f"Stride: {self.walker.stride_num}")
-=======
+
         # TODO: do update_bertec_estimator.update() here
 
         # TODO: DON"T LOG HERE (make ligtweight)
         self.data_logger.debug(f"Stride: {self.walker.stride_num}")
->>>>>>> d2760601
         self.data_logger.debug(f"Time in stride: {self.time_in_stride:.3f}s")
         self.data_logger.debug(f"Ankle angle: {self.ank_angle:.2f} deg")
         self.data_logger.debug(f"%_GC: {self.walker.percent_gc}")
 
-<<<<<<< HEAD
         # create a queue that can send the gait state to the DephyExoboots Robot class
         self.publish_gait_state_estimates()
 
     def post_iterate(self)->None:
-=======
->>>>>>> d2760601
         # Put gait state into the queue for the main thread
         self.enqueue_gait_states()
 
@@ -345,10 +261,6 @@
     def post_iterate(self)->None:
         pass
 
-<<<<<<< HEAD
-
-=======
->>>>>>> d2760601
     def on_pause(self)->None:
         pass
 
@@ -360,11 +272,6 @@
     Threading class to simulate GUI communication via gRPC.
     This class handles GUI communication for BOTH exoskeletons/sides together.
 
-<<<<<<< HEAD
-    This class handles GUI communication for BOTH exoskeletons/sides together.
-
-=======
->>>>>>> d2760601
     It constantly monitors for new user input specifying a desired torque setpoint.
     It then sends these setpoints to the actuators to handle.
     """
@@ -380,7 +287,6 @@
 
         self.torque_setpoint = 20.0
 
-<<<<<<< HEAD
         self.set_up_zmq_socket()  # Set up the ZMQ socket for communication with the GUI
 
     def set_up_zmq_socket(self)->None:
@@ -403,39 +309,18 @@
     def pre_iterate(self)->None:
         pass
 
-
-=======
     def pre_iterate(self)->None:
         pass
 
->>>>>>> d2760601
     def iterate(self):
         """
         Non-blocking: Only read user input if available.
         Allow user to input a new desired torque setpoint.
         If the user doesn't input a new value, the current setpoint is used.
         """
-
-<<<<<<< HEAD
-        # TODO: poll for user input (without blocking thread)
-        # if select.select([sys.stdin], [], [], 0.0)[0]:
-        #     user_input = sys.stdin.readline().strip()
-        #     try:
-        #         if user_input == "":
-        #             self.data_logger.debug("No new MEANINGFUL input. Using previous torque setpoint.")
-        #         else:
-        #             self.torque_setpoint = float(user_input)
-        #             self.data_logger.debug(f"User input torque setpoint: {self.torque_setpoint:.2f} Nm")
-        #     except ValueError:
-        #         self.data_logger.debug("Invalid input. Using previous torque setpoint.")
-        # else:
-        #     self.data_logger.debug("No new input. Using previous torque setpoint.")
-
         # create a queue that can send desired torque setpoint to the main thread
         self.publish_torque_setpoint()
 
-=======
->>>>>>> d2760601
         # Put the torque setpoint into the queue for the main thread
         self.enqueue_GUI_input()
 
@@ -449,15 +334,11 @@
     def post_iterate(self)->None:
         pass
 
-<<<<<<< HEAD
-
     def on_pause(self)->None:
         pass
 
-=======
     def on_pause(self)->None:
         pass
->>>>>>> d2760601
 
 
 # Mini Exoboots Robot Class for testing threading
@@ -481,10 +362,6 @@
         self._quit_event = threading.Event()    # Event to signal threads to quit.
         self._pause_event = threading.Event()   # Event to signal threads to pause.
 
-<<<<<<< HEAD
-
-=======
->>>>>>> d2760601
         self._pause_event.set()                 # set to un-paused by default
 
         # create a dictionary of queues for inter-thread communication
@@ -493,15 +370,9 @@
     def start(self) -> None:
         """Start actuator threads"""
 
-<<<<<<< HEAD
-
-=======
->>>>>>> d2760601
         for actuator in self.actuators.values():
             # start the actuator
             actuator.start()
-
-<<<<<<< HEAD
 
             # set-up control modes and gains here before starting the threads
             self.set_actuator_mode_and_gains(actuator)
@@ -517,10 +388,9 @@
         gse_thread.start()
         LOGGER.debug(f"Started gse thread")
         self._threads["gse"] = gse_thread
-=======
+        
             # set-up control modes and gains here before starting the threads
             self.set_actuator_mode_and_gains(actuator)
->>>>>>> d2760601
 
             # creating and starting a thread for EACH actuator
             self.initialize_actuator_thread(actuator)
@@ -536,7 +406,6 @@
         # setting the quit event so all threads recieve the kill signal
         self._quit_event.set()
         super().stop()
-<<<<<<< HEAD
 
 
     def create_interthread_queue(self, name:str, max_size:int=0) -> queue.Queue:
@@ -712,32 +581,22 @@
         """Get the right actuator thread"""
         return self._actuator_threads.get("right")
 
-=======
->>>>>>> d2760601
 
     def create_interthread_queue(self, name:str, max_size:int=0) -> queue.Queue:
         """
-<<<<<<< HEAD
-        Set up a ZMQ SUB socket and connect to the given inproc address.
-        Create a dictionary of sockets to manage multiple subscriptions by their names.
-=======
         Create a FIFO queue for inter-thread communication.
         Queues stored in dictionary with the name as the key.
->>>>>>> d2760601
 
         Args:
             name (str): A unique name for the queue, typically the side of the actuator or thread.
         Returns:
             queue.Queue: A FIFO queue for inter-thread communication.
         """
-<<<<<<< HEAD
         sub_socket = self.context.socket(zmq.SUB)       # return the current context common across a process
         sub_socket.connect(address)
         sub_socket.setsockopt_string(zmq.SUBSCRIBE, "") # subscribe to all topics
 
         self.sockets[name] = sub_socket
-=======
->>>>>>> d2760601
 
         # create a FIFO queue with max size for inter-thread communication & store to dictionary
         self.queues[name] = queue.Queue(maxsize=max_size)
@@ -757,7 +616,7 @@
         Returns:
             Any: The received value(s) or None if no message is available.
         """
-<<<<<<< HEAD
+        
         # get the socket from the dictionary using the name
         sub_socket = self.sockets.get(name)
 
@@ -766,7 +625,7 @@
 
         try:
             msg = sub_socket.recv_pyobj(flags=zmq.NOBLOCK)
-=======
+            
         # get the queue from the dictionary using the name
         messenger_queue = self.queues.get(name)
 
@@ -776,7 +635,6 @@
         # if queue name does exist, try to get a message from it
         try:
             msg = messenger_queue.get_nowait()
->>>>>>> d2760601
 
             # if key_list provided, check whether it is a list or single string
             if key_list is not None:
@@ -787,12 +645,8 @@
             else:
                 return msg  # if no key_list provided, return the full message dict
 
-<<<<<<< HEAD
-        except zmq.Again:
-=======
         except queue.Empty:
             print(f"No new message in {name} queue.")
->>>>>>> d2760601
             return None
 
     def initialize_actuator_thread(self, actuator: DephyEB51Actuator) -> None:
@@ -800,7 +654,6 @@
         Create and start a thread for the specified actuator.
         This method is called to set up the actuator communication thread.
         """
-<<<<<<< HEAD
         for sock in self.sockets.values():
             sock.close()
 
@@ -814,7 +667,8 @@
             name (str): The name of the socket to retrieve.
         Returns:
             zmq.Socket: The socket associated with the given name.
-=======
+        """
+            
         # create a FIFO queue with max size for inter-thread communication
         actuator_queue = self.create_interthread_queue(actuator.side, max_size=0)
 
@@ -834,7 +688,6 @@
         """
         Create and start the Gait State Estimator thread.
         This method is called to set up the GSE communication thread.
->>>>>>> d2760601
         """
         # create a FIFO queue with max size for inter-thread communication
         name = "gse"
@@ -927,10 +780,6 @@
 from src.settings.constants import EXO_SETUP_CONST
 from src.utils.walking_simulator import WalkingSimulator
 
-<<<<<<< HEAD
-
-=======
->>>>>>> d2760601
 if __name__ == '__main__':
     actuators = create_actuators(1, EXO_SETUP_CONST.BAUD_RATE, EXO_SETUP_CONST.FLEXSEA_FREQ, EXO_SETUP_CONST.LOG_LEVEL)
     exoboots = DephyExoboots(tag="exoboots", actuators=actuators, sensors={})
@@ -938,14 +787,11 @@
 
     with exoboots:
 
-<<<<<<< HEAD
         # set-up subscribers AFTER the publishers have bound to the inproc addresses
         zmq_manager = ZMQManager()
         zmq_manager.setup_sub_socket("gui", "inproc://torque_setpoint")
         zmq_manager.setup_sub_socket("gse", "inproc://gait_states")
 
-=======
->>>>>>> d2760601
         for t in clock:
             try:
 
@@ -981,12 +827,6 @@
                 # TODO: determine appropriate current setpoint that matches the torque setpoint -> handled by DephyEB51Actuator class (within each actuator thread)
                 # TODO: command appropriate current setpoint using DephyExoboots class
 
-<<<<<<< HEAD
-                # TODO: handle logging of actuator state, gait state, torque setpoints, etc. ~ maybe each thread has its own csv logger?
-=======
-                # TODO: handle logging of actuator state, gait state, torque setpoints, etc. ~ each thread has its own csv logger?
->>>>>>> d2760601
-
             except KeyboardInterrupt:
                 print("KeyboardInterrupt received.")
                 break
