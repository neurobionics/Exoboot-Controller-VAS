--- conflicted
+++ resolved
@@ -32,38 +32,6 @@
 
     Allows for high level interaction with flexsea controller
     """
-<<<<<<< HEAD
-    def __init__(self, subjectID, trial_type: str, trial_cond: str, description, streamingfrequency=1000, clockspeed=0.2):
-        self.subjectID: str = subjectID
-        self.trial_type = trial_type.upper()
-        self.trial_cond = trial_cond.upper()
-        self.description = description
-        self.streamingfrequency = streamingfrequency
-        self.clockspeed = clockspeed
-        
-
-        # Dummy mode check TODO implement dummymode
-        if self.subjectID.upper() == "DUMMY":
-            self.dummymode = True
-        else:
-            self.dummymode = False
-
-        # Validate trial_type and trial_cond
-        try:
-            if self.trial_type not in TRIAL_CONDS_DICT.keys():
-                raise Exception("Invalid trial type: {} not in {}".format(self.trial_type,TRIAL_CONDS_DICT.keys()))
-
-            if self.trial_cond not in TRIAL_CONDS_DICT[self.trial_type]:
-                raise Exception("Invalid trial cond: {} not in {}".format(trial_cond, TRIAL_CONDS_DICT[self.trial_type]))
-        except:
-            # TODO only run this section if arguments are incorrect
-            print("\nINCORRECT ARGUMENTS\n")
-            print("How to run: python Exoboot_Wrapper.py subjectID trial_type trial_cond description")
-            print("\tsubjectID: name of subject")
-            print("\ttrial_type: [trial_conds]: pick from VICKREY: [WNE, EPO, NPO], JND: [SPLITLEG, SAMELEG], PREF: [SLIDER, BTN]")
-            print("\t\tother trial_types can have arbitrary trial_cond")
-            print("\tdescription: any additional notes")
-=======
     def __init__(self, subjectID, trial_type, trial_cond, description, usebackup, streamingfrequency=1000, clockspeed=0.2):
         # Settings
         self.streamingfrequency = streamingfrequency
@@ -94,7 +62,6 @@
 
         # Initializing Flexsea devices
         side_left, device_left, side_right, device_right = self.get_active_ports()
->>>>>>> 85438f64
         
         # Start device streaming and set gains:
         device_left.start_streaming(self.streamingfrequency)
@@ -102,22 +69,6 @@
         device_left.set_gains(DEFAULT_KP, DEFAULT_KI, DEFAULT_KD, 0, 0, DEFAULT_FF)
         device_right.set_gains(DEFAULT_KP, DEFAULT_KI, DEFAULT_KD, 0, 0, DEFAULT_FF)
 
-<<<<<<< HEAD
-        # Get own IP address for GRPC     
-        s = socket.socket(socket.AF_INET, socket.SOCK_DGRAM)
-        s.connect(('10.255.255.255', 1))
-        self.myIP = s.getsockname()[0] + ":50051"
-        print("myIP: {}".format(self.myIP))
-        
-
-        
-    def make_device(self, port, firmware_version, baud_rate, log_level) -> Device:
-        return Device()
-    
-    def start_streaming(self):
-        for _dev in self.devices:
-            _dev.open()
-=======
         # Init Exothreads
         self.exothread_left = ExobootThread(side_left, device_left, self.startstamp, name='exothread_left', daemon=True, pause_event=self.pause_event, quit_event=self.quit_event, log_event=self.log_event)
         self.exothread_right = ExobootThread(side_right, device_right, self.startstamp, name='exothread_right', daemon=True, pause_event=self.pause_event, quit_event=self.quit_event, log_event=self.log_event)
@@ -134,8 +85,8 @@
         self.hud = HUDThread(self, "exohud_layout.json", napms=10, pause_event=self.pause_event, quit_event=self.quit_event)
         self.hud.getwidget("si").settextline(0, "{}, {}, {}, {}".format(self.subjectID, self.trial_type, self.trial_cond, self.description))
         self.hud.getwidget("ii").settextline(0, str(self.myIP))
->>>>>>> 85438f64
-
+
+    @staticmethod
     def get_active_ports():
         """
         To use the exos, it is necessary to define the ports they are going to be connected to. 
@@ -213,55 +164,6 @@
         self.hud.start()
 
         try:
-<<<<<<< HEAD
-            # # Initializing the Exo
-            # side_left, device_left, side_right, device_right = self.get_active_ports()
-            
-            self.devices.append
-            
-            # # Start device streaming and set gains:
-            device_left.start_streaming(self.streamingfrequency)
-            device_right.start_streaming(self.streamingfrequency)
-            device_left.set_gains(DEFAULT_KP, DEFAULT_KI, DEFAULT_KD, 0, 0, DEFAULT_FF)
-            device_right.set_gains(DEFAULT_KP, DEFAULT_KI, DEFAULT_KD, 0, 0, DEFAULT_FF)
-
-            """Initialize Threads"""
-            # Thread events
-            self.pause_event = threading.Event()
-            self.quit_event = threading.Event()
-            self.pause_event.clear() # Start with threads paused
-            self.quit_event.set()
-            self.startstamp = time.perf_counter() # Timesync logging between all threads
-
-            # Thread 1&2: Left and right exoboots
-            self.exothread_left = ExobootThread(side_left, device_left, self.startstamp, name='exothread_left', daemon=True, pause_event=self.pause_event, quit_event=self.quit_event)
-            self.exothread_right = ExobootThread(side_right, device_right, self.startstamp, name='exothread_right', daemon=True, pause_event=self.pause_event, quit_event=self.quit_event)
-            self.exothread_left.start()
-            self.exothread_right.start()
-
-            # Thread 3: Gait State Estimator
-            self.gse_thread = GaitStateEstimator(self.startstamp, device_left, device_right, self.exothread_left, self.exothread_right, daemon=True, pause_event=self.pause_event, quit_event=self.quit_event)
-            self.gse_thread.start()
-
-            # Thread 4: Exoboot Remote Control
-            self.remote_thread = ExobootRemoteServerThread(self, self.startstamp, self.trial_type, pause_event=self.pause_event, quit_event=self.quit_event)
-            self.remote_thread.set_target_IP(self.myIP)
-            self.remote_thread.start()
-
-            # Thread 5: Curses HUD
-            self.hud = HUDThread(self, "exohud_layout.json", pause_event=self.pause_event, quit_event=self.quit_event)
-            self.hud.start()
-
-            # Set hud info
-            self.hud.getwidget("si").settextline(0, "{}, {}, {}, {}".format(self.subjectID, self.trial_type, self.trial_cond, self.description))
-            self.hud.getwidget("ii").settextline(0, str(self.myIP))
-
-            # LoggingNexus
-            self.loggingnexus = LoggingNexus(self.file_prefix, self.exothread_left, self.exothread_right, self.gse_thread, pause_event=self.pause_event)
-
-            # ~~~Main Loop~~~
-=======
->>>>>>> 85438f64
             self.softrtloop = FlexibleSleeper(period=1/self.clockspeed)
             while self.quit_event.is_set():
                 try:
@@ -326,15 +228,6 @@
 
 
 if __name__ == "__main__":
-<<<<<<< HEAD
-    """
-    Uses the trial.config file to parse subjectID, trialtype
-    """
-    assert len(sys.argv) == 4 + 1
-    _, subjectID, trial_type, trial_cond, description = sys.argv
-    MainControllerWrapper(subjectID, trial_type, trial_cond, description, streamingfrequency=1000).run()
-    
-=======
     try:
         assert len(sys.argv) - 1 == 5
     except:
@@ -346,5 +239,4 @@
     _, subjectID, trial_type, trial_cond, description, usebackup = sys.argv
     mainwrapper = MainControllerWrapper(subjectID, trial_type, trial_cond, description, usebackup, streamingfrequency=1000)
     input("Initialization finished.\nPress any key to start")
-    mainwrapper.run()
->>>>>>> 85438f64
+    mainwrapper.run()