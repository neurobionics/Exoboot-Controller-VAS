--- conflicted
+++ resolved
@@ -30,14 +30,9 @@
 )
 
 if __name__ == '__main__':
-<<<<<<< HEAD
-    
-    # set-up the exoboots robot:
-=======
     # ask for trial type before connecting to actuators to allow for mistakes in naming and --help usage
     log_path, file_name = get_logging_info(use_input_flag=True)
-    
->>>>>>> 1fc89959
+
     actuators = create_actuators(1, BAUD_RATE, FLEXSEA_FREQ, LOG_LEVEL)
     sensors = {}
 
@@ -50,12 +45,7 @@
     # set-up the soft real-time loop:
     clock = SoftRealtimeLoop(dt = 1 / 1) 
     
-<<<<<<< HEAD
     # set-up logging:
-    log_path, file_name = get_logging_info(use_input_flag=False)
-    logger = Logger(log_path=log_path, file_name=file_name, buffer_size=10*FLEXSEA_FREQ, file_level = LogLevel.DEBUG, stream_level = LogLevel.INFO)
-    track_variables_for_logging(logger)
-=======
     logger = Logger(log_path=log_path,
                     file_name=file_name,
                     buffer_size=10*FLEXSEA_FREQ,
@@ -63,7 +53,6 @@
                     stream_level = LogLevel.INFO
                     )
     exoboots.track_variables_for_logging(logger)
->>>>>>> 1fc89959
     
     # set-up real-time plots:
     client.configure_ip(RTPLOT_IP)
