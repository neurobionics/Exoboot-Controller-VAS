import numpy as np
import time 

from opensourceleg.actuators.base import CONTROL_MODES
from opensourceleg.actuators.dephy import DEFAULT_CURRENT_GAINS
from opensourceleg.robots.base import RobotBase
from opensourceleg.sensors.base import SensorBase
from opensourceleg.utilities import SoftRealtimeLoop
<<<<<<< HEAD
from src.utils import CONSOLE_LOGGER
=======
from opensourceleg.logging import Logger, LogLevel

>>>>>>> 8156a018
from src.utils.actuator_utils import create_actuators
from src.settings.constants import (
    BAUD_RATE,
    LOG_LEVEL,
    FLEXSEA_FREQ,
)
from dephyEB51 import DephyEB51Actuator


class DephyExoboots(RobotBase[DephyEB51Actuator, SensorBase]):
    """
    Bilateral Dephy EB51 Exoskeleton class derived from RobotBase.
    
    This class creates a DephyExoboots Robot, using the structure
    provided by the RobotBase class. A robot is composed of a collection 
    of actuators and sensors. 
    
    """
    
    def start(self) -> None:
        """
        Start the Exoskeleton.
        """
        super().start()

    def stop(self) -> None:
        """
        Stop the Exoskeleton.
        """
        super().stop()

    def update(self) -> None:
        """
        Update the exoskeleton.
        """
        print(f"Updating exoskeleton robot: {self.tag}")
        super().update()
        
    def setup_control_modes(self) -> None:
        """
        Call the setup_controller method for all actuators.
        This method selects current control mode and sets PID gains for each actuator.
        """
        
        for actuator in self.actuators.values():
            actuator.set_control_mode(CONTROL_MODES.CURRENT)
            CONSOLE_LOGGER.info("finished setting control mode")
            
            actuator.set_current_gains(
                kp=DEFAULT_CURRENT_GAINS.kp,
                ki=DEFAULT_CURRENT_GAINS.ki,
                kd=DEFAULT_CURRENT_GAINS.kd,
                ff=DEFAULT_CURRENT_GAINS.ff,
            )
            CONSOLE_LOGGER.info("finished setting gains")
            
    def spool_belts(self):
        """
        Spool the belts of both actuators.
        This method is called to prepare the actuators for operation.
        """
        for actuator in self.actuators.values():
            actuator.spool_belt()
            CONSOLE_LOGGER.info(f"finished spooling belt of {actuator.side}")
            
    def find_current_setpoints(self, torque_setpoint: float) -> dict:
        """
        Find the appropriate current setpoint for the actuators.
        This method is called to determine the current setpoint based on the torque setpoint.
        
        arguments:
            torque_setpoint: float, the desired torque setpoint in Nm.
        
        returns:
            currents:   dict of currents for each active actuator. 
                        key is the side of the actuator (left or right).
        """
        currents = {}
        for actuator in self.actuators.values():
            currents[actuator.side] = actuator.torque_to_current(torque_setpoint)
            CONSOLE_LOGGER.info(f"finished finding current setpoint for {actuator.side}")
            
            return currents
        
    def command_currents(self, current_setpoints:dict) -> None:
        """
        Commands current setpoints to each actuator.
        The setpoints can be unique.
        
<<<<<<< HEAD
        arguments:
            current_setpoints: dict of currents for each active actuator. 
                              key is the side of the actuator (left or right).
        """
        
        for actuator in self.actuators.values():
            current_setpoint = current_setpoints.get(actuator.side)
            
            if current_setpoint is not None:
                actuator.set_motor_current(current_setpoint)
                CONSOLE_LOGGER.info(f"Finished setting current setpoint for {actuator.side}")
            else:
                CONSOLE_LOGGER.warning(f"Unknown side '{actuator.side}' and unable to command current. Skipping.")       
    
=======
    def initialize_rt_plots(self)->list:
        """
        Initialize real-time plots for the exoskeleton robot.
        Naming and plotting is flexible to each active actuator.
    
        The following time series are plotted:
        - Current (A)
        - Temperature (°C)
        - Ankle Angle (°)
        - Transmission Ratio
        - Ankle Torque Setpoint (Nm)
        
        """
        # converting actuator dictionary keys to a list
        active_sides_list = list(self.actuators.keys())
        
        print("Active actuators:", active_sides_list)
        
        # pre-slice colors based on the number of active actuators
        colors = ['r', 'b'][:len(active_sides_list)]
        if len(active_sides_list) > len(colors):
            raise ValueError("Not enough unique colors for the number of active actuators.")

        # repeat line styles and widths for each active actuator
        line_styles = ['-' for _ in active_sides_list]
        line_widths = [2 for _ in active_sides_list]

        current_plt_config = {'names' : active_sides_list,
                        'colors' : colors,
                        'line_style': line_styles,
                        'title' : "Exo Current (A) vs. Sample",
                        'ylabel': "Current (A)",
                        'xlabel': "timestep",
                        'line_width': line_widths,
                        'yrange': [0,30]
                        }

        temp_plt_config = {'names' : active_sides_list,
                        'colors' : colors,
                        'line_style': line_styles,
                        'title' : "Case Temperature (°C) vs. Sample",
                        'ylabel': "Temperature (°C)",
                        'xlabel': "timestep",
                        'line_width': line_widths,
                        'yrange': [20,60]
                        }
        
        in_swing_plt_config = {'names' : active_sides_list,
                        'colors' : colors,
                        'line_style': line_styles,
                        'title' : "Bertec in-swing vs. Sample",
                        'ylabel': "Bool",
                        'xlabel': "timestep",
                        'line_width': line_widths,
                        'yrange': [0,150]
                        }
        
        TR_plt_config = {'names' : active_sides_list,
                        'colors' : colors,
                        'line_style': line_styles,
                        'title' : "TR (°) vs. Sample",
                        'ylabel': "N",
                        'xlabel': "timestep",
                        'line_width': line_widths,
                        'yrange': [0,20]
                        }
        
        imu_plt_config = {'names' : active_sides_list,
                        'colors' : colors,
                        'line_style': line_styles,
                        'title' : "Activations vs. Sample",
                        'ylabel': "Bool",
                        'xlabel': "timestep",
                        'line_width': line_widths,
                        'yrange': [0,50]
                        }

        plot_config = [current_plt_config, temp_plt_config, in_swing_plt_config, TR_plt_config, imu_plt_config]
        
        return plot_config
        
    def update_rt_plots(self, bertec_swing_flag, imu_activations)->list:
        """
        Updates the real-time plots with current values for:
        - Current (A)
        - Temperature (°C)
        - Bertec In swing
        - Transmission Ratio
        - IMU estimator activations
       
        The data is collected from the exoboots object and returned as a list of arrays.
        This is done for each active actuator only.
            
        Returns:
            plot_data_array: A list of data arrays (for active actuators) for each plot.
        """
        
        data_to_plt = []

        for actuator in self.actuators.values():
            data_to_plt.extend([
                abs(actuator.motor_current),  # Motor current
                actuator.case_temperature,    # Case temperature
                bertec_swing_flag,
                actuator.gear_ratio,          # Gear ratio
                imu_activations              
            ])
        
        return data_to_plt
            
    def track_variables_for_logging(self, logger: Logger) -> None:
        """
        Track variables for each active actuator for logging to a single file
        """

        for actuator in self.actuators.values():
            dummy_grpc_value = 5.0
            dummy_ankle_torque_setpt = 20
            logger.track_variable(lambda: time.time(), f"pitime")
            logger.track_variable(lambda: dummy_grpc_value, "dollar_value")
            logger.track_variable(lambda: dummy_ankle_torque_setpt, "torque_setpt_Nm")
            
            logger.track_variable(lambda: actuator.accelx, f"{actuator._tag}_accelx_mps2")
            logger.track_variable(lambda: actuator.motor_current, f"{actuator._tag}_current_mA")
            logger.track_variable(lambda: actuator.motor_position, f"{actuator._tag}_position_rad")
            logger.track_variable(lambda: actuator.motor_encoder_counts, f"{actuator._tag}_encoder_counts")
            logger.track_variable(lambda: actuator.case_temperature, f"{actuator._tag}_case_temp_C")
            
            tracked_vars = logger.get_tracked_variables()
            print("Tracked variables:", tracked_vars)
            
            
>>>>>>> 8156a018
    @property
    def left(self) -> DephyEB51Actuator:
        try:
            return self.actuators["left"]
        except KeyError:
            CONSOLE_LOGGER.error("Ankle actuator not found. Please check for `left` key in the actuators dictionary.")
            exit(1)

    @property
    def right(self) -> DephyEB51Actuator:
        try:
            return self.actuators["right"]
        except KeyError:
            CONSOLE_LOGGER.error("Ankle actuator not found. Please check for `right` key in the actuators dictionary.")
            exit(1)
  
    
# DEMO:
if __name__ == "__main__":
    
    # define dictionary of actuators & sensors
    actuators = create_actuators(1, BAUD_RATE, FLEXSEA_FREQ, LOG_LEVEL)
    sensors = {}

    # instantiate an exoskeleton robot
    exoboots = DephyExoboots(
        tag="exoboots", 
        actuators=actuators, 
        sensors=sensors
    )

    # create a soft real-time loop clock
    clock = SoftRealtimeLoop(dt = 1 / FLEXSEA_FREQ/2) 

    # use exoskeleton robot class as the context manager
    with exoboots:
        
        # setup the exo controller
        exoboots.setup_control_modes()
            
        # run the main control loop
        for t in clock:
            try:
                print(f"Time: {t:.2f} seconds")
                
            except KeyboardInterrupt:
                print("Keyboard interrupt detected. Exiting...")
                break
            
            except Exception as err:
                print("Unexpected error in executing main controller:", err)
                break<|MERGE_RESOLUTION|>--- conflicted
+++ resolved
@@ -6,12 +6,9 @@
 from opensourceleg.robots.base import RobotBase
 from opensourceleg.sensors.base import SensorBase
 from opensourceleg.utilities import SoftRealtimeLoop
-<<<<<<< HEAD
 from src.utils import CONSOLE_LOGGER
-=======
 from opensourceleg.logging import Logger, LogLevel
 
->>>>>>> 8156a018
 from src.utils.actuator_utils import create_actuators
 from src.settings.constants import (
     BAUD_RATE,
@@ -101,7 +98,6 @@
         Commands current setpoints to each actuator.
         The setpoints can be unique.
         
-<<<<<<< HEAD
         arguments:
             current_setpoints: dict of currents for each active actuator. 
                               key is the side of the actuator (left or right).
@@ -116,7 +112,6 @@
             else:
                 CONSOLE_LOGGER.warning(f"Unknown side '{actuator.side}' and unable to command current. Skipping.")       
     
-=======
     def initialize_rt_plots(self)->list:
         """
         Initialize real-time plots for the exoskeleton robot.
@@ -249,7 +244,6 @@
             print("Tracked variables:", tracked_vars)
             
             
->>>>>>> 8156a018
     @property
     def left(self) -> DephyEB51Actuator:
         try:
