import numpy as np

from opensourceleg.actuators.base import CONTROL_MODES
from opensourceleg.actuators.dephy import DEFAULT_CURRENT_GAINS, DephyLegacyActuator
from opensourceleg.robots.base import RobotBase
from opensourceleg.sensors.base import SensorBase
from opensourceleg.utilities import SoftRealtimeLoop
from opensourceleg.logging import Logger, LogLevel

from src.utils.actuator_utils import create_actuators
from src.settings.constants import (
    BAUD_RATE,
    LOG_LEVEL,
    FLEXSEA_FREQ,
)


class DephyExoboots(RobotBase[DephyLegacyActuator, SensorBase]):
    """
    Bilateral Dephy EB51 Exoskeleton class derived from RobotBase.
    
    This class creates a DephyExoboots Robot, using the structure
    provided by the RobotBase class. A robot is composed of a collection 
    of actuators and sensors. 
    
    """
    
    def start(self) -> None:
        """
        Start the Exoskeleton.
        """
        super().start()

    def stop(self) -> None:
        """
        Stop the Exoskeleton.
        """
        super().stop()

    def update(self) -> None:
        """
        Update the exoskeleton.
        """
        # print(f"Updating exoskeleton robot: {self.tag}")
        super().update()
      
    def setup_control_modes(self) -> None:
        """
        Call the setup_controller method for all actuators.
        This method selects current control mode and sets PID gains for each actuator.
        """
        
        for actuator in self.actuators.values():
            actuator.set_control_mode(CONTROL_MODES.CURRENT)
            print("finished setting control mode")
            
            actuator.set_current_gains(
                kp=DEFAULT_CURRENT_GAINS.kp,
                ki=DEFAULT_CURRENT_GAINS.ki,
                kd=DEFAULT_CURRENT_GAINS.kd,
                ff=DEFAULT_CURRENT_GAINS.ff,
            )
            print("finished setting gains")
<<<<<<< HEAD
        
    def initialize_rt_plots(self)->list:
        """
        Initialize real-time plots for the exoskeleton robot.
        Naming and plotting is flexible to each active actuator.
    
        The following time series are plotted:
        - Current (A)
        - Temperature (°C)
        - Ankle Angle (°)
        - Transmission Ratio
        - Ankle Torque Setpoint (Nm)
        
        """
        # converting actuator dictionary keys to a list
        active_sides_list = list(self.actuators.keys())
        
        # pre-slice colors based on the number of active actuators
        colors = ['r', 'b'][:len(active_sides_list)]
        if len(active_sides_list) > len(colors):
            raise ValueError("Not enough unique colors for the number of active actuators.")

        # repeat line styles and widths for each active actuator
        line_styles = ['-' for _ in active_sides_list]
        line_widths = [2 for _ in active_sides_list]

        current_plt_config = {'names' : active_sides_list,
                        'colors' : colors,
                        'line_style': line_styles,
                        'title' : "Exo Current (A) vs. Sample",
                        'ylabel': "Current (A)",
                        'xlabel': "timestep",
                        'line_width': line_widths,
                        'yrange': [0,30]
                        }

        temp_plt_config = {'names' : active_sides_list,
                        'colors' : colors,
                        'line_style': line_styles,
                        'title' : "Case Temperature (°C) vs. Sample",
                        'ylabel': "Temperature (°C)",
                        'xlabel': "timestep",
                        'line_width': line_widths,
                        'yrange': [20,60]
                        }
        
        ank_ang_plt_config = {'names' : active_sides_list,
                        'colors' : colors,
                        'line_style': line_styles,
                        'title' : "Ankle Angle (°) vs. Sample",
                        'ylabel': "Angle (°)",
                        'xlabel': "timestep",
                        'line_width': line_widths,
                        'yrange': [0,150]
                        }
        
        TR_plt_config = {'names' : active_sides_list,
                        'colors' : colors,
                        'line_style': line_styles,
                        'title' : "TR (°) vs. Sample",
                        'ylabel': "N",
                        'xlabel': "timestep",
                        'line_width': line_widths,
                        'yrange': [0,20]
                        }
        
        torque_plt_config = {'names' : active_sides_list,
                        'colors' : colors,
                        'line_style': line_styles,
                        'title' : "Torque (Nm) vs. Sample",
                        'ylabel': "Torque (Nm)",
                        'xlabel': "timestep",
                        'line_width': line_widths,
                        'yrange': [0,50]
                        }

        plot_config = [current_plt_config, temp_plt_config, ank_ang_plt_config, TR_plt_config, torque_plt_config]
        
        return plot_config
        
    def update_rt_plots(self)->list:
        """
        Updates the real-time plots with current values for:
        - Current (A)
        - Temperature (°C)
        - Ankle Angle (°)
        - Transmission Ratio
        - Ankle Torque Setpoint (Nm)
       
        The data is collected from the exoboots object and returned as a list of arrays.
        This is done for each active actuator only.
            
        Returns:
            plot_data_array: A list of data arrays (for active actuators) for each plot.
        """
        
        data_to_plt = []

        for actuator in self.actuators.values():
            data_to_plt.extend([
                abs(actuator.motor_current),  # Motor current
                actuator.case_temperature,    # Case temperature
                80,
                actuator.gear_ratio,          # Gear ratio
                20                            # Torque command
            ])
        
        return data_to_plt
    
=======
            
    def track_variables_for_logging(self, logger: Logger) -> None:
        """
        Track variables for each active actuator for logging to a single file
        """

        for actuator in self.actuators.values():
            dummy_grpc_value = 5.0
            dummy_ankle_torque_setpt = 20
            logger.track_variable(lambda: dummy_grpc_value, "dollar_value")
            logger.track_variable(lambda: dummy_ankle_torque_setpt, "torque_setpt_Nm")
            
            logger.track_variable(lambda: actuator.accelx, f"{actuator._tag}_accelx_mps2")
            logger.track_variable(lambda: actuator.motor_current, f"{actuator._tag}_current_mA")
            logger.track_variable(lambda: actuator.motor_position, f"{actuator._tag}_position_rad")
            logger.track_variable(lambda: actuator.motor_encoder_counts, f"{actuator._tag}_encoder_counts")
            logger.track_variable(lambda: actuator.case_temperature, f"{actuator._tag}_case_temp_C")
            
            tracked_vars = logger.get_tracked_variables()
            print("Tracked variables:", tracked_vars)
            
>>>>>>> 1fc89959
    @property
    def left(self) -> DephyLegacyActuator:
        return self.actuators["left"]

    @property
    def right(self) -> DephyLegacyActuator:
        return self.actuators["right"]
  
    
# DEMO:
if __name__ == "__main__":
    
    # define dictionary of actuators & sensors
    actuators = create_actuators(1, BAUD_RATE, FLEXSEA_FREQ, LOG_LEVEL)
    sensors = {}

    # instantiate an exoskeleton robot
    exoboots = DephyExoboots(
        tag="exoboots", 
        actuators=actuators, 
        sensors=sensors
    )

    # create a soft real-time loop clock
    clock = SoftRealtimeLoop(dt = 1 / FLEXSEA_FREQ/2) 

    # use exoskeleton robot class as the context manager
    with exoboots:
        
        # setup the exo controller
        exoboots.setup_control_modes()
            
        # run the main control loop
        for t in clock:
            try:
                print(f"Time: {t:.2f} seconds")
                
            except KeyboardInterrupt:
                print("Keyboard interrupt detected. Exiting...")
                break
            
            except Exception as err:
                print("Unexpected error in executing main controller:", err)
                break<|MERGE_RESOLUTION|>--- conflicted
+++ resolved
@@ -61,7 +61,6 @@
                 ff=DEFAULT_CURRENT_GAINS.ff,
             )
             print("finished setting gains")
-<<<<<<< HEAD
         
     def initialize_rt_plots(self)->list:
         """
@@ -170,8 +169,6 @@
             ])
         
         return data_to_plt
-    
-=======
             
     def track_variables_for_logging(self, logger: Logger) -> None:
         """
@@ -193,7 +190,7 @@
             tracked_vars = logger.get_tracked_variables()
             print("Tracked variables:", tracked_vars)
             
->>>>>>> 1fc89959
+            
     @property
     def left(self) -> DephyLegacyActuator:
         return self.actuators["left"]
