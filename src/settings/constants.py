--- conflicted
+++ resolved
@@ -86,16 +86,10 @@
 
 """Device Identifiers"""
 # Exo Device IDS
-<<<<<<< HEAD
-RIGHT_EXO_DEV_IDS = [77, 17584]         # for EB-51
-LEFT_EXO_DEV_IDS = [888, 48390, 1013]   # for EB-51
-
-# Ankle encoder signs (plantar -> increasing angle, dorsi is near 0)
-=======
 RIGHT_EXO_DEV_IDS = [77, 17584, 1013]  # for EB-51
 LEFT_EXO_DEV_IDS = [888, 48390]  # for EB-51
+
 # Ankle encoder signs (plantar -> increasing angle)
->>>>>>> 8156a018
 ANK_ENC_SIGN_RIGHT_EXO = -1
 ANK_ENC_SIGN_LEFT_EXO = 1
 
