--- conflicted
+++ resolved
@@ -43,39 +43,12 @@
     # create an actuator instance for each active port (which also opens the port)
     actuators = {}
     for port in active_ports:
-<<<<<<< HEAD
         actuator = DephyEB51Actuator(
             port=port,
             baud_rate=baud_rate,
             frequency=freq,
             debug_level=debug_level
         )
-=======
-        try:
-            actuator = DephyLegacyActuator(
-                port=port,
-                baud_rate=baud_rate,
-                frequency=freq,
-                debug_level=debug_level
-            )
-            
-            # get device ID of the actuator
-            dev_id = actuator.report_dev_id()
-            print(f"Device ID: {dev_id}")
-            
-            # get the corresponding side of the actuator
-            active_side = assign_id_to_side(dev_id)
-            print(f"Active side: {active_side}")
-            
-            # assign the actuator in a dict according to side
-            actuator._tag = active_side
-            actuators[active_side] = actuator
-            
-            print(f"Actuator created for: {port, active_side}")
-        except:
-            print(f"DEVICE NOT FOUND for port: {port}, so failed to create {active_side} actuator.")
->>>>>>> 8156a018
-        
         # log device ID of the actuator
         CONSOLE_LOGGER.info(f"Device ID: {actuator.dev_id}")
                 
@@ -86,13 +59,9 @@
         CONSOLE_LOGGER.info(f"      MOTOR SIGN: {actuator.motor_sign}")
         CONSOLE_LOGGER.info(f"      ANKLE SIGN: {actuator.ank_enc_sign}")
         
-        
-<<<<<<< HEAD
         CONSOLE_LOGGER.info(" ~~ FlexSEA connection initialized, streaming & exo actuators created ~~ ")
         
-        return actuators
-=======
-    return actuators
+      return actuators
     
 def assign_id_to_side(dev_id: int)-> str:
     """
@@ -100,6 +69,4 @@
     """
     side = DEV_ID_TO_SIDE_DICT[dev_id]
     
-    return side
-    
->>>>>>> 8156a018
+    return side