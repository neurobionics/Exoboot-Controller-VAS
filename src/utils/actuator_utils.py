--- conflicted
+++ resolved
@@ -78,21 +78,5 @@
         CONSOLE_LOGGER.info(f"      MOTOR SIGN: {actuator.motor_sign}")
         CONSOLE_LOGGER.info(f"      ANKLE SIGN: {actuator.ank_enc_sign}")
         
-<<<<<<< HEAD
-        
     CONSOLE_LOGGER.info(" ~~ FlexSEA connection initialized, streaming & exo actuators created ~~ ")
-        
-    return actuators
-=======
-        CONSOLE_LOGGER.info(" ~~ FlexSEA connection initialized, streaming & exo actuators created ~~ ")
-        
-    return actuators
-    
-def assign_id_to_side(dev_id: int)-> str:
-    """
-    Determines side (left/right) of the actuator based on previously mapped device ID number.
-    """
-    side = DEV_ID_TO_SIDE_DICT[dev_id]
-    
-    return side
->>>>>>> 703d3b0a
+    return actuators