--- conflicted
+++ resolved
@@ -4,11 +4,7 @@
 # config.HS_GYRO_DELAY = 0.05  # For example
 config.MAX_ALLOWABLE_CURRENT = 24000  # mA
 config.REEL_IN_MV = 900
-<<<<<<< HEAD
-config.REEL_IN_TIMEOUT = 0.075
-=======
 config.REEL_IN_TIMEOUT = 0.075 # 0.2
->>>>>>> dcab91e4
 config.SWING_SLACK = 3500 #5000
 config.TOE_OFF_FRACTION = 0.65
 config.DO_INCLUDE_GEN_VARS = True
